--- conflicted
+++ resolved
@@ -5,18 +5,14 @@
 ## 6.2.0 (unreleased)
 
 - Add support for python 3.12 (#757)
-<<<<<<< HEAD
 - Migrate from setup.cfg to pyproject.toml (#1243)
 - Update to wtforms 3.1 (#1248)
 - Document [repository rules](https://ihatemoney.readthedocs.io/en/latest/contributing.html#repository-rules) (#1253)
 - Add "reimbursement" bills and allow to create them directly from the "Settle" page (#1290)
-
-=======
 - Remove support for python 3.7
 - Replace the black linter by ruff
 - Replace virtualenv and pip by uv
 - Remove tox
->>>>>>> 794f26f7
 
 ## 6.1.5 (2024-03-19)
 
