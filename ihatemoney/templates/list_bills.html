--- conflicted
+++ resolved
@@ -126,11 +126,8 @@
 </div>
 
     {% if bills.total > 0 %}
-<<<<<<< HEAD
     <input type="text" id="myInput" onkeyup="myFunction()" placeholder="Filter by year">
-=======
     <h3>Active Bills</h3>
->>>>>>> 50ab0228
         <table id="bill_table" class="col table table-striped table-hover table-responsive-sm">
             <thead>
                 <tr><th>{{ _("When?") }}
