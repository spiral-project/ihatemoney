--- conflicted
+++ resolved
@@ -2,29 +2,19 @@
 msgstr ""
 "Project-Id-Version: PACKAGE VERSION\n"
 "Report-Msgid-Bugs-To: \n"
-<<<<<<< HEAD
 "POT-Creation-Date: 2020-05-09 21:41+0200\n"
 "PO-Revision-Date: 2020-05-21 18:48+0000\n"
 "Last-Translator: Andrew Zaplitnyak <zaplitnyak@gmail.com>\n"
 "Language-Team: Ukrainian <https://hosted.weblate.org/projects/i-hate-money/"
 "i-hate-money/uk/>\n"
-=======
-"POT-Creation-Date: 2020-05-18 15:11+0200\n"
-"PO-Revision-Date: 2019-12-08 16:26+0000\n"
-"Last-Translator: Tymofij Lytvynenko <till.svit@gmail.com>\n"
->>>>>>> 638fc527
 "Language: uk\n"
 "MIME-Version: 1.0\n"
 "Content-Type: text/plain; charset=utf-8\n"
 "Content-Transfer-Encoding: 8bit\n"
-<<<<<<< HEAD
 "Plural-Forms: nplurals=3; plural=n%10==1 && n%100!=11 ? 0 : n%10>=2 && n"
 "%10<=4 && (n%100<10 || n%100>=20) ? 1 : 2;\n"
 "X-Generator: Weblate 4.1-dev\n"
 "Generated-By: Babel 2.7.0\n"
-=======
-"Generated-By: Babel 2.8.0\n"
->>>>>>> 638fc527
 
 msgid ""
 "Not a valid amount or expression. Only numbers and + - * / operators are "
@@ -187,10 +177,6 @@
 msgid "You have just created '%(project)s' to share your expenses"
 msgstr "Ви щойно створили '%(project)s', щоб поділитися витратами"
 
-<<<<<<< HEAD
-msgid "Error while sending reminder email"
-msgstr "Помилка під час надсилання нагадування електронною поштою"
-=======
 msgid "A reminder email has just been sent to you"
 msgstr ""
 
@@ -198,7 +184,6 @@
 "We tried to send you an reminder email, but there was an error. You can "
 "still use the project normally."
 msgstr ""
->>>>>>> 638fc527
 
 #, python-format
 msgid "The project identifier is %(project)s"
@@ -791,11 +776,7 @@
 #~ msgstr ""
 
 #~ msgid "each"
-<<<<<<< HEAD
-#~ msgstr ""
-=======
 #~ msgstr ""
 
 #~ msgid "Error while sending reminder email"
 #~ msgstr ""
->>>>>>> 638fc527
