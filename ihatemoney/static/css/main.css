--- conflicted
+++ resolved
@@ -325,12 +325,9 @@
   background: url("../images/see.png") no-repeat right;
 }
 
-<<<<<<< HEAD
-#bill_table, #monthly_stats, #history_table {
-=======
 #bill_table,
-#monthly_stats {
->>>>>>> 91ef80eb
+#monthly_stats,
+#history_table {
   margin-top: 30px;
   margin-bottom: 30px;
 }
@@ -558,10 +555,10 @@
   width: 200px;
 }
 
-<<<<<<< HEAD
 #history_warnings {
   margin-top: 30px;
-=======
+}
+
 /* edit settings */
 
 .edit-project form {
@@ -570,5 +567,4 @@
 }
 .edit-project .custom-file {
   margin-bottom: 2em;
->>>>>>> 91ef80eb
 }